/*
Copyright © 2021 NAME HERE <EMAIL ADDRESS>

Licensed under the Apache License, Version 2.0 (the "License");
you may not use this file except in compliance with the License.
You may obtain a copy of the License at

    http://www.apache.org/licenses/LICENSE-2.0

Unless required by applicable law or agreed to in writing, software
distributed under the License is distributed on an "AS IS" BASIS,
WITHOUT WARRANTIES OR CONDITIONS OF ANY KIND, either express or implied.
See the License for the specific language governing permissions and
limitations under the License.
*/
package cmd

import (
	"encoding/hex"
	"fmt"
	"github.com/cosmos/cosmos-sdk/client/flags"
	"github.com/strangelove-ventures/lens/client"
	"github.com/strangelove-ventures/lens/client/query"
	"net/url"
	"strconv"
	"strings"

	"github.com/cosmos/cosmos-sdk/client/flags"
	"github.com/spf13/cobra"
<<<<<<< HEAD
	"github.com/spf13/viper"
=======
	"github.com/strangelove-ventures/lens/client"
	"github.com/strangelove-ventures/lens/client/query"
>>>>>>> 141d9721
)

// tendermintCmd represents the tendermint command
func tendermintCmd(a *appState) *cobra.Command {
	cmd := &cobra.Command{
		Use:     "tendermint",
		Aliases: []string{"tm"},
		Short:   "all tendermint query commands",
	}
	cmd.AddCommand(
		abciInfoCmd(a),
		abciQueryCmd(a),
		blockCmd(a),
		blockByHashCmd(a),
		blockResultsCmd(a),
		blockSearchCmd(),
		consensusParamsCmd(a),
		consensusStateCmd(a),
		dumpConsensusStateCmd(a),
		healthCmd(a),
		netInfoCmd(a),
		numUnconfirmedTxs(a),
		statusCmd(a),
		queryTxCmd(a),
	)
	return cmd
}

func abciInfoCmd(a *appState) *cobra.Command {
	cmd := &cobra.Command{
		Use:     "abci-info",
		Aliases: []string{"abcii"},
		Short:   "queries for block height, app name and app hash",
		Args:    cobra.NoArgs,
		RunE: func(cmd *cobra.Command, args []string) error {
<<<<<<< HEAD
			cl := lc.config.GetDefaultClient()
=======
			cl := a.Config.GetDefaultClient()
>>>>>>> 141d9721
			query := query.Query{Client: cl, Options: query.DefaultOptions()}

			res, err := query.ABCIInfo()
			if err != nil {
				return err
			}
			return cl.PrintObject(res)
		},
	}
	return cmd
}

func abciQueryCmd(a *appState) *cobra.Command {
	cmd := &cobra.Command{
		Use:     "abci-query [path] [data] [height]",
		Aliases: []string{"qabci"},
		Short:   "query the abci interface for tendermint directly",
		Args:    cobra.ExactArgs(3),
		RunE: func(cmd *cobra.Command, args []string) error {
			cl := a.Config.GetDefaultClient()
			path := args[0]
			data := args[1]
			prove := false // TODO: Hookup to a flag
			height, err := ReadHeight(cmd.Flags())
			if err != nil {
				return err
			}
			options := query.QueryOptions{Pagination: client.DefaultPageRequest(), Height: height}
			query := query.Query{Client: cl, Options: &options}
			res, err := query.ABCIQuery(path, data, prove)
			if err != nil {
				return err
			}
			return cl.PrintObject(res)
		},
	}
	// TODO: add prove flag
	return cmd
}

func blockCmd(a *appState) *cobra.Command {
	cmd := &cobra.Command{
		Use:     "block",
		Aliases: []string{"bl", "blk"},
		Short:   "query tendermint data for a block at a given height",
		Args:    cobra.NoArgs,
		RunE: func(cmd *cobra.Command, args []string) error {
<<<<<<< HEAD
			cl := lc.config.GetDefaultClient()
=======
			cl := a.Config.GetDefaultClient()
>>>>>>> 141d9721
			height, err := ReadHeight(cmd.Flags())
			if err != nil {
				return err
			}
			options := query.QueryOptions{Pagination: client.DefaultPageRequest(), Height: height}
			query := query.Query{Client: cl, Options: &options}

			block, err := query.Block()
			if err != nil {
				return err
			}
			return cl.PrintObject(block)
		},
	}
	flags.AddQueryFlagsToCmd(cmd)
	return cmd
}

func blockByHashCmd(a *appState) *cobra.Command {
	cmd := &cobra.Command{
		Use:     "block-by-hash [hash]",
		Aliases: []string{"blhash", "blh", "bbh"},
		Short:   "query tendermint for a given block by hash",
		Args:    cobra.ExactArgs(1),
		RunE: func(cmd *cobra.Command, args []string) error {
<<<<<<< HEAD
			cl := lc.config.GetDefaultClient()
=======
			cl := a.Config.GetDefaultClient()
>>>>>>> 141d9721
			query := query.Query{Client: cl, Options: query.DefaultOptions()}
			hash := args[0]
			res, err := query.BlockByHash(hash)
			if err != nil {
				return err
			}
			return cl.PrintObject(res)
		},
	}
	return cmd
}

func blockResultsCmd(a *appState) *cobra.Command {
	cmd := &cobra.Command{
		Use:     "block-results",
		Aliases: []string{"blres"},
		Short:   "query tendermint tx results for a given block by height",
		Args:    cobra.NoArgs,
		RunE: func(cmd *cobra.Command, args []string) error {
<<<<<<< HEAD
			cl := lc.config.GetDefaultClient()
=======
			cl := a.Config.GetDefaultClient()
>>>>>>> 141d9721
			height, err := ReadHeight(cmd.Flags())
			if err != nil {
				return err
			}
			options := query.QueryOptions{Pagination: client.DefaultPageRequest(), Height: height}
			query := query.Query{Client: cl, Options: &options}

			block, err := query.BlockResults()
			if err != nil {
				return err
			}
			return cl.PrintObject(block)
		},
	}
	flags.AddQueryFlagsToCmd(cmd)
	return cmd
}

func blockSearchCmd() *cobra.Command {
	cmd := &cobra.Command{
		Use:     "block-search [query] [page] [per-page]",
		Aliases: []string{"bls", "bs", "blsearch"},
		Short:   "search blocks with given query",
		// TODO: long explaination and example should include example queries
		Args: cobra.ExactArgs(3),
		RunE: func(cmd *cobra.Command, args []string) error {
			fmt.Fprintln(cmd.OutOrStdout(), "TODO")
			return nil
		},
	}
	// TODO: order by flag
	return cmd
}

func consensusParamsCmd(a *appState) *cobra.Command {
	cmd := &cobra.Command{
		// TODO: make this use a height flag and make height arg optional
		Use:     "consensus-params [height]",
		Aliases: []string{"csparams", "cs-params"},
		Short:   "query tendermint consensus params at a given height",
		Args:    cobra.ExactArgs(1),
		RunE: func(cmd *cobra.Command, args []string) error {
			cl := a.Config.GetDefaultClient()
			height, err := strconv.ParseInt(args[0], 10, 64)
			if err != nil {
				return err
			}
			block, err := cl.RPCClient.ConsensusParams(cmd.Context(), &height)
			if err != nil {
				return err
			}
			// TODO: figure out how to fix the base64 output here
			if err := writeJSON(cmd.OutOrStdout(), block); err != nil {
				return err
			}
			return nil
		},
	}
	return cmd
}

func consensusStateCmd(a *appState) *cobra.Command {
	cmd := &cobra.Command{
		// TODO: add special flag to this for network startup
		// that runs query on timer and shows a progress bar
		// _{*extraCredit*}_
		Use:     "consensus-state",
		Aliases: []string{"csstate", "cs-state"},
		Short:   "query current tendermint consensus state",
		Args:    cobra.NoArgs,
		RunE: func(cmd *cobra.Command, args []string) error {
			cl := a.Config.GetDefaultClient()
			block, err := cl.RPCClient.ConsensusState(cmd.Context())
			if err != nil {
				return err
			}
			if err := writeJSON(cmd.OutOrStdout(), block); err != nil {
				return err
			}
			return nil
		},
	}
	return cmd
}

func dumpConsensusStateCmd(a *appState) *cobra.Command {
	cmd := &cobra.Command{
		Use:     "dump-consensus-state",
		Aliases: []string{"dump-cs", "csdump", "cs-dump", "dumpcs"},
		Short:   "query detailed version of current tendermint consensus state",
		Args:    cobra.NoArgs,
		RunE: func(cmd *cobra.Command, args []string) error {
			cl := a.Config.GetDefaultClient()
			block, err := cl.RPCClient.DumpConsensusState(cmd.Context())
			if err != nil {
				return err
			}
			if err := writeJSON(cmd.OutOrStdout(), block); err != nil {
				return err
			}
			return nil
		},
	}
	return cmd
}

func healthCmd(a *appState) *cobra.Command {
	cmd := &cobra.Command{
		Use:     "health",
		Aliases: []string{"h", "ok"},
		Short:   "query to see if node server is online",
		Args:    cobra.NoArgs,
		RunE: func(cmd *cobra.Command, args []string) error {
			cl := a.Config.GetDefaultClient()
			block, err := cl.RPCClient.Health(cmd.Context())
			if err != nil {
				return err
			}
			if err := writeJSON(cmd.OutOrStdout(), block); err != nil {
				return err
			}
			return nil
		},
	}
	return cmd
}

func netInfoCmd(a *appState) *cobra.Command {
	// TODO: add flag for pulling out comma seperated list of peers
	// and also filter out private IPs and other ill formed peers
	// _{*extraCredit*}_
	cmd := &cobra.Command{
		Use:     "net-info",
		Aliases: []string{"ni", "net", "netinfo", "peers"},
		Short:   "query for p2p network connection information",
		Args:    cobra.NoArgs,
		RunE: func(cmd *cobra.Command, args []string) error {
			cl := a.Config.GetDefaultClient()
			peers, err := cmd.Flags().GetBool("peers")
			if err != nil {
				return err
			}
			block, err := cl.RPCClient.NetInfo(cmd.Context())
			if err != nil {
				return err
			}
			if !peers {
				if err := writeJSON(cmd.OutOrStdout(), block); err != nil {
					return err
				}
				return nil
			}
			peersList := make([]string, 0, len(block.Peers))
			for _, peer := range block.Peers {
				url, err := url.Parse(peer.NodeInfo.ListenAddr)
				if err != nil {
					fmt.Fprintf(cmd.ErrOrStderr(), "error parsing addr %q: %v\n", peer.NodeInfo.ListenAddr, err)
					continue
				}
				peersList = append(peersList, fmt.Sprintf("%s@%s:%s", peer.NodeInfo.ID(), peer.RemoteIP, url.Port()))
			}
			fmt.Fprintln(cmd.OutOrStdout(), strings.Join(peersList, ","))
			return nil
		},
	}
	return peersFlag(cmd, a.Viper)
}

func numUnconfirmedTxs(a *appState) *cobra.Command {
	// TODO: add example for parsing these txs
	// _{*extraCredit*}_
	cmd := &cobra.Command{
		Use:     "mempool",
		Aliases: []string{"unconfirmed", "mem"},
		Short:   "query for number of unconfirmed txs",
		Args:    cobra.NoArgs,
		RunE: func(cmd *cobra.Command, args []string) error {
			cl := a.Config.GetDefaultClient()
			limit, err := cmd.Flags().GetInt("limit")
			if err != nil {
				return err
			}
			block, err := cl.RPCClient.UnconfirmedTxs(cmd.Context(), &limit)
			if err != nil {
				return err
			}
			// for _, txbz := range block.Txs {
			// 	fmt.Printf("%X\n", tmtypes.Tx(txbz).Hash())
			// }
			if err := writeJSON(cmd.OutOrStdout(), block); err != nil {
				return err
			}
			return nil
		},
	}
	return limitFlag(cmd, a.Viper)
}

func statusCmd(a *appState) *cobra.Command {
	cmd := &cobra.Command{
		Use:     "status",
		Aliases: []string{"stat", "s"},
		Short:   "query the status of a node",
		Args:    cobra.NoArgs,
		RunE: func(cmd *cobra.Command, args []string) error {
<<<<<<< HEAD
			cl := lc.config.GetDefaultClient()
=======
			cl := a.Config.GetDefaultClient()
>>>>>>> 141d9721
			query := query.Query{Client: cl, Options: query.DefaultOptions()}

			status, err := query.Status()
			if err != nil {
				return err
			}
			return cl.PrintObject(status)
		},
	}
	return cmd
}

func queryTxCmd(a *appState) *cobra.Command {
	cmd := &cobra.Command{
		Use:   "tx [hash]",
		Short: "query for a transaction by hash",
		Args:  cobra.ExactArgs(1),
		RunE: func(cmd *cobra.Command, args []string) error {
			cl := a.Config.GetDefaultClient()
			prove, err := cmd.Flags().GetBool("prove")
			if err != nil {
				return err
			}
			h, err := hex.DecodeString(args[0])
			if err != nil {
				return err
			}
			block, err := cl.RPCClient.Tx(cmd.Context(), h, prove)
			if err != nil {
				return err
			}
			return cl.PrintObject(block)
		},
	}
	return proveFlag(cmd, a.Viper)
}<|MERGE_RESOLUTION|>--- conflicted
+++ resolved
@@ -19,20 +19,12 @@
 	"encoding/hex"
 	"fmt"
 	"github.com/cosmos/cosmos-sdk/client/flags"
+	"github.com/spf13/cobra"
 	"github.com/strangelove-ventures/lens/client"
 	"github.com/strangelove-ventures/lens/client/query"
 	"net/url"
 	"strconv"
 	"strings"
-
-	"github.com/cosmos/cosmos-sdk/client/flags"
-	"github.com/spf13/cobra"
-<<<<<<< HEAD
-	"github.com/spf13/viper"
-=======
-	"github.com/strangelove-ventures/lens/client"
-	"github.com/strangelove-ventures/lens/client/query"
->>>>>>> 141d9721
 )
 
 // tendermintCmd represents the tendermint command
@@ -68,11 +60,7 @@
 		Short:   "queries for block height, app name and app hash",
 		Args:    cobra.NoArgs,
 		RunE: func(cmd *cobra.Command, args []string) error {
-<<<<<<< HEAD
-			cl := lc.config.GetDefaultClient()
-=======
-			cl := a.Config.GetDefaultClient()
->>>>>>> 141d9721
+			cl := a.Config.GetDefaultClient()
 			query := query.Query{Client: cl, Options: query.DefaultOptions()}
 
 			res, err := query.ABCIInfo()
@@ -120,11 +108,7 @@
 		Short:   "query tendermint data for a block at a given height",
 		Args:    cobra.NoArgs,
 		RunE: func(cmd *cobra.Command, args []string) error {
-<<<<<<< HEAD
-			cl := lc.config.GetDefaultClient()
-=======
-			cl := a.Config.GetDefaultClient()
->>>>>>> 141d9721
+			cl := a.Config.GetDefaultClient()
 			height, err := ReadHeight(cmd.Flags())
 			if err != nil {
 				return err
@@ -150,11 +134,7 @@
 		Short:   "query tendermint for a given block by hash",
 		Args:    cobra.ExactArgs(1),
 		RunE: func(cmd *cobra.Command, args []string) error {
-<<<<<<< HEAD
-			cl := lc.config.GetDefaultClient()
-=======
-			cl := a.Config.GetDefaultClient()
->>>>>>> 141d9721
+			cl := a.Config.GetDefaultClient()
 			query := query.Query{Client: cl, Options: query.DefaultOptions()}
 			hash := args[0]
 			res, err := query.BlockByHash(hash)
@@ -174,11 +154,7 @@
 		Short:   "query tendermint tx results for a given block by height",
 		Args:    cobra.NoArgs,
 		RunE: func(cmd *cobra.Command, args []string) error {
-<<<<<<< HEAD
-			cl := lc.config.GetDefaultClient()
-=======
-			cl := a.Config.GetDefaultClient()
->>>>>>> 141d9721
+			cl := a.Config.GetDefaultClient()
 			height, err := ReadHeight(cmd.Flags())
 			if err != nil {
 				return err
@@ -384,11 +360,7 @@
 		Short:   "query the status of a node",
 		Args:    cobra.NoArgs,
 		RunE: func(cmd *cobra.Command, args []string) error {
-<<<<<<< HEAD
-			cl := lc.config.GetDefaultClient()
-=======
-			cl := a.Config.GetDefaultClient()
->>>>>>> 141d9721
+			cl := a.Config.GetDefaultClient()
 			query := query.Query{Client: cl, Options: query.DefaultOptions()}
 
 			status, err := query.Status()
